--- conflicted
+++ resolved
@@ -71,10 +71,7 @@
 			{ID: "1234567890", Name: "ext-dns-test.zalando.to."},
 			{ID: "1234567891", Name: "foo.com."}},
 		ResultInfo: cloudflare.ResultInfo{
-<<<<<<< HEAD
-=======
-			Page: 1,
->>>>>>> 7fb022ca
+			Page:       1,
 			TotalPages: 1,
 		},
 	}, nil
